--- conflicted
+++ resolved
@@ -4,17 +4,12 @@
 //! Validates language enablement and provides discovery of supported languages.
 
 use super::{
-<<<<<<< HEAD
-    CBehavior, CParser, CppBehavior, CppParser, GoBehavior, GoParser, Language, LanguageBehavior,
-    LanguageId, LanguageParser, NixBehavior, NixParser, PhpBehavior, PhpParser, PythonBehavior, 
-    PythonParser, RustBehavior, RustParser, TypeScriptBehavior, TypeScriptParser, get_registry,
-=======
     CBehavior, CParser, CSharpBehavior, CSharpParser, CppBehavior, CppParser, GdscriptBehavior,
     GdscriptParser, GoBehavior, GoParser, JavaBehavior, JavaParser, JavaScriptBehavior,
     JavaScriptParser, KotlinBehavior, KotlinParser, Language, LanguageBehavior, LanguageId,
-    LanguageParser, PhpBehavior, PhpParser, PythonBehavior, PythonParser, RustBehavior, RustParser,
-    SwiftBehavior, SwiftParser, TypeScriptBehavior, TypeScriptParser, get_registry,
->>>>>>> 80ed5e3d
+    LanguageParser, NixBehavior, NixParser, PhpBehavior, PhpParser, PythonBehavior, PythonParser,
+    RustBehavior, RustParser, SwiftBehavior, SwiftParser, TypeScriptBehavior, TypeScriptParser,
+    get_registry,
 };
 use crate::{IndexError, IndexResult, Settings};
 use std::sync::Arc;
