--- conflicted
+++ resolved
@@ -373,12 +373,9 @@
     super::php::register(registry);
     super::typescript::register(registry);
     super::go::register(registry);
-<<<<<<< HEAD
     super::nix::register(registry);
-=======
     super::c::register(registry);
     super::cpp::register(registry);
->>>>>>> 2bb1feef
 
     // Future languages will be added here:
     // super::javascript_definition::register(registry);
