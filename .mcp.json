{
  "mcpServers": {
<<<<<<< HEAD
    "codanna": {
=======
    "Context7": {
      "command": "npx",
      "args": ["-y", "@upstash/context7-mcp"]
    },
    "codanna-stdio": {
>>>>>>> 2bb1feef
      "command": "codanna",
      "args": ["serve", "--watch", "--watch-interval", "5"]
    },
    "serena": {
      "type": "stdio",
      "command": "serena-stdio",
      "args": [
        "/home/baso/dev/codanna"
      ]
    },
    "cargo": {
      "type": "stdio",
      "command": "cargo-mcp",
      "args": [
        "serve"
      ],
      "env": {}
    },
    "shrimp": {
      "type": "stdio",
      "command": "mcp-shrimp-task-manager",
      "args": [],
      "env": {
        "DATA_DIR": ".shrimp",
        "TEMPLATES_USE": "en",
        "ENABLE_GUI": "true",
        "MCP_PROMPT_EXECUTE_TASK_APPEND": "Additional Validation Criteria: relevant tests must pass, pre-commit hooks must pass, commit the changes. Additional Implementation Guides: Add reference to the appropriate agent to use."
      }
    }
  }
}<|MERGE_RESOLUTION|>--- conflicted
+++ resolved
@@ -1,14 +1,10 @@
 {
   "mcpServers": {
-<<<<<<< HEAD
-    "codanna": {
-=======
     "Context7": {
       "command": "npx",
       "args": ["-y", "@upstash/context7-mcp"]
     },
     "codanna-stdio": {
->>>>>>> 2bb1feef
       "command": "codanna",
       "args": ["serve", "--watch", "--watch-interval", "5"]
     },
